--- conflicted
+++ resolved
@@ -55,9 +55,6 @@
 	}
 	contractBackend.ForEachStorageAt(ctx, blockSignerAddress, nil, f)
 
-<<<<<<< HEAD
-	byte0 := [32]byte{}
-=======
 	byte0 := randomHash()
 
 	// Test sign.
@@ -68,7 +65,6 @@
 	contractBackend.Commit()
 	t.Log("tx", tx)
 
->>>>>>> 4e9666b3
 	signers, err := blockSigner.GetSigners(byte0)
 	if err != nil {
 		t.Fatalf("can't get candidates: %v", err)
@@ -76,15 +72,6 @@
 	for _, it := range signers {
 		t.Log("signer", it.String())
 	}
-<<<<<<< HEAD
-
-	s, err := blockSigner.Sign(big.NewInt(1), byte0)
-	if err != nil {
-		t.Fatalf("can't sign: %v", err)
-	}
-	t.Log("tx data", s)
-	contractBackend.Commit()
-=======
 }
 
 // Generate random string.
@@ -96,5 +83,4 @@
 		b[i] = letterBytes[rand.Intn(len(letterBytes))]
 	}
 	return b
->>>>>>> 4e9666b3
 }