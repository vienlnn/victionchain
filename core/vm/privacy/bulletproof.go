--- conflicted
+++ resolved
@@ -20,11 +20,7 @@
 }
 
 var EC CryptoParams
-<<<<<<< HEAD
 var VecLength = 512 // support maximum 8 spending value, each 64 bit (gwei is unit)
-=======
-var VecLength = 512
->>>>>>> 12efafda
 
 /*
 Implementation of BulletProofs
@@ -763,13 +759,14 @@
 {(g, h \in G, \textbf{V} \in G^m ; \textbf{v, \gamma} \in Z_p^m) :
 	V_j = h^{\gamma_j}g^{v_j} \wedge v_j \in [0, 2^n - 1] \forall j \in [1, m]}
 */
+var bitsPerValue = 64
+
 func MRPProve(values []*big.Int) (MultiRangeProof, error) {
 	var acceptedInputNumber bool
 
 	MRPResult := MultiRangeProof{}
 
 	m := len(values)
-<<<<<<< HEAD
 
 	if m == 1 || m == 2 || m == 4 || m == 8 {
 		acceptedInputNumber = true
@@ -779,11 +776,7 @@
 		return MultiRangeProof{}, errors.New("Value number is not supported - just 1, 2, 4, 8")
 	}
 
-	bitsPerValue := EC.V / m
-=======
-	// bitsPerValue := EC.V / m
-	bitsPerValue := 64
->>>>>>> 12efafda
+	EC = genECPrimeGroupKey(m * bitsPerValue)
 
 	// we concatenate the binary representation of the values
 
