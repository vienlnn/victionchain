// Copyright 2015 The go-ethereum Authors
// This file is part of the go-ethereum library.
//
// The go-ethereum library is free software: you can redistribute it and/or modify
// it under the terms of the GNU Lesser General Public License as published by
// the Free Software Foundation, either version 3 of the License, or
// (at your option) any later version.
//
// The go-ethereum library is distributed in the hope that it will be useful,
// but WITHOUT ANY WARRANTY; without even the implied warranty of
// MERCHANTABILITY or FITNESS FOR A PARTICULAR PURPOSE. See the
// GNU Lesser General Public License for more details.
//
// You should have received a copy of the GNU Lesser General Public License
// along with the go-ethereum library. If not, see <http://www.gnu.org/licenses/>.

// package web3ext contains geth specific web3.js extensions.
package web3ext

var Modules = map[string]string{
	"admin":        Admin_JS,
	"chequebook":   Chequebook_JS,
	"clique":       Clique_JS,
	"posv":         Posv_JS,
	"debug":        Debug_JS,
	"eth":          Eth_JS,
	"miner":        Miner_JS,
	"net":          Net_JS,
	"personal":     Personal_JS,
	"rpc":          RPC_JS,
	"shh":          Shh_JS,
	"tomox":        TomoX_JS,
	"tomoxlending": TomoXLending_JS,
	"swarmfs":      SWARMFS_JS,
	"txpool":       TxPool_JS,
}

const Chequebook_JS = `
web3._extend({
	property: 'chequebook',
	methods: [
		new web3._extend.Method({
			name: 'deposit',
			call: 'chequebook_deposit',
			params: 1,
			inputFormatter: [null]
		}),
		new web3._extend.Property({
			name: 'balance',
			getter: 'chequebook_balance',
			outputFormatter: web3._extend.utils.toDecimal
		}),
		new web3._extend.Method({
			name: 'cash',
			call: 'chequebook_cash',
			params: 1,
			inputFormatter: [null]
		}),
		new web3._extend.Method({
			name: 'issue',
			call: 'chequebook_issue',
			params: 2,
			inputFormatter: [null, null]
		}),
	]
});
`

const Clique_JS = `
web3._extend({
	property: 'clique',
	methods: [
		new web3._extend.Method({
			name: 'getSnapshot',
			call: 'clique_getSnapshot',
			params: 1,
			inputFormatter: [null]
		}),
		new web3._extend.Method({
			name: 'getSnapshotAtHash',
			call: 'clique_getSnapshotAtHash',
			params: 1
		}),
		new web3._extend.Method({
			name: 'getSigners',
			call: 'clique_getSigners',
			params: 1,
			inputFormatter: [null]
		}),
		new web3._extend.Method({
			name: 'getSignersAtHash',
			call: 'clique_getSignersAtHash',
			params: 1
		}),
		new web3._extend.Method({
			name: 'propose',
			call: 'clique_propose',
			params: 2
		}),
		new web3._extend.Method({
			name: 'discard',
			call: 'clique_discard',
			params: 1
		}),
	],
	properties: [
		new web3._extend.Property({
			name: 'proposals',
			getter: 'clique_proposals'
		}),
	]
});
`

const Posv_JS = `
web3._extend({
	property: 'posv',
	methods: [
		new web3._extend.Method({
			name: 'getSnapshot',
			call: 'posv_getSnapshot',
			params: 1,
			inputFormatter: [null]
		}),
		new web3._extend.Method({
			name: 'getSnapshotAtHash',
			call: 'posv_getSnapshotAtHash',
			params: 1
		}),
		new web3._extend.Method({
			name: 'getSigners',
			call: 'posv_getSigners',
			params: 1,
			inputFormatter: [null]
		}),
		new web3._extend.Method({
			name: 'getSignersAtHash',
			call: 'posv_getSignersAtHash',
			params: 1
		}),
	],
	properties: [
		new web3._extend.Property({
			name: 'proposals',
			getter: 'posv_proposals'
		}),
	]
});
`

const Admin_JS = `
web3._extend({
	property: 'admin',
	methods: [
		new web3._extend.Method({
			name: 'addPeer',
			call: 'admin_addPeer',
			params: 1
		}),
		new web3._extend.Method({
			name: 'removePeer',
			call: 'admin_removePeer',
			params: 1
		}),
		new web3._extend.Method({
			name: 'exportChain',
			call: 'admin_exportChain',
			params: 1,
			inputFormatter: [null]
		}),
		new web3._extend.Method({
			name: 'importChain',
			call: 'admin_importChain',
			params: 1
		}),
		new web3._extend.Method({
			name: 'sleepBlocks',
			call: 'admin_sleepBlocks',
			params: 2
		}),
		new web3._extend.Method({
			name: 'startRPC',
			call: 'admin_startRPC',
			params: 4,
			inputFormatter: [null, null, null, null]
		}),
		new web3._extend.Method({
			name: 'stopRPC',
			call: 'admin_stopRPC'
		}),
		new web3._extend.Method({
			name: 'startWS',
			call: 'admin_startWS',
			params: 4,
			inputFormatter: [null, null, null, null]
		}),
		new web3._extend.Method({
			name: 'stopWS',
			call: 'admin_stopWS'
		}),
	],
	properties: [
		new web3._extend.Property({
			name: 'nodeInfo',
			getter: 'admin_nodeInfo'
		}),
		new web3._extend.Property({
			name: 'peers',
			getter: 'admin_peers'
		}),
		new web3._extend.Property({
			name: 'datadir',
			getter: 'admin_datadir'
		}),
	]
});
`

const Debug_JS = `
web3._extend({
	property: 'debug',
	methods: [
		new web3._extend.Method({
			name: 'printBlock',
			call: 'debug_printBlock',
			params: 1
		}),
		new web3._extend.Method({
			name: 'getBlockRlp',
			call: 'debug_getBlockRlp',
			params: 1
		}),
		new web3._extend.Method({
			name: 'setHead',
			call: 'debug_setHead',
			params: 1
		}),
		new web3._extend.Method({
			name: 'seedHash',
			call: 'debug_seedHash',
			params: 1
		}),
		new web3._extend.Method({
			name: 'dumpBlock',
			call: 'debug_dumpBlock',
			params: 1
		}),
		new web3._extend.Method({
			name: 'chaindbProperty',
			call: 'debug_chaindbProperty',
			params: 1,
			outputFormatter: console.log
		}),
		new web3._extend.Method({
			name: 'chaindbCompact',
			call: 'debug_chaindbCompact',
		}),
		new web3._extend.Method({
			name: 'metrics',
			call: 'debug_metrics',
			params: 1
		}),
		new web3._extend.Method({
			name: 'verbosity',
			call: 'debug_verbosity',
			params: 1
		}),
		new web3._extend.Method({
			name: 'vmodule',
			call: 'debug_vmodule',
			params: 1
		}),
		new web3._extend.Method({
			name: 'backtraceAt',
			call: 'debug_backtraceAt',
			params: 1,
		}),
		new web3._extend.Method({
			name: 'stacks',
			call: 'debug_stacks',
			params: 0,
			outputFormatter: console.log
		}),
		new web3._extend.Method({
			name: 'freeOSMemory',
			call: 'debug_freeOSMemory',
			params: 0,
		}),
		new web3._extend.Method({
			name: 'setGCPercent',
			call: 'debug_setGCPercent',
			params: 1,
		}),
		new web3._extend.Method({
			name: 'memStats',
			call: 'debug_memStats',
			params: 0,
		}),
		new web3._extend.Method({
			name: 'gcStats',
			call: 'debug_gcStats',
			params: 0,
		}),
		new web3._extend.Method({
			name: 'cpuProfile',
			call: 'debug_cpuProfile',
			params: 2
		}),
		new web3._extend.Method({
			name: 'startCPUProfile',
			call: 'debug_startCPUProfile',
			params: 1
		}),
		new web3._extend.Method({
			name: 'stopCPUProfile',
			call: 'debug_stopCPUProfile',
			params: 0
		}),
		new web3._extend.Method({
			name: 'goTrace',
			call: 'debug_goTrace',
			params: 2
		}),
		new web3._extend.Method({
			name: 'startGoTrace',
			call: 'debug_startGoTrace',
			params: 1
		}),
		new web3._extend.Method({
			name: 'stopGoTrace',
			call: 'debug_stopGoTrace',
			params: 0
		}),
		new web3._extend.Method({
			name: 'blockProfile',
			call: 'debug_blockProfile',
			params: 2
		}),
		new web3._extend.Method({
			name: 'setBlockProfileRate',
			call: 'debug_setBlockProfileRate',
			params: 1
		}),
		new web3._extend.Method({
			name: 'writeBlockProfile',
			call: 'debug_writeBlockProfile',
			params: 1
		}),
		new web3._extend.Method({
			name: 'mutexProfile',
			call: 'debug_mutexProfile',
			params: 2
		}),
		new web3._extend.Method({
			name: 'setMutexProfileRate',
			call: 'debug_setMutexProfileRate',
			params: 1
		}),
		new web3._extend.Method({
			name: 'writeMutexProfile',
			call: 'debug_writeMutexProfile',
			params: 1
		}),
		new web3._extend.Method({
			name: 'writeMemProfile',
			call: 'debug_writeMemProfile',
			params: 1
		}),
		new web3._extend.Method({
			name: 'traceBlock',
			call: 'debug_traceBlock',
			params: 2,
			inputFormatter: [null, null]
		}),
		new web3._extend.Method({
			name: 'traceBlockFromFile',
			call: 'debug_traceBlockFromFile',
			params: 2,
			inputFormatter: [null, null]
		}),
		new web3._extend.Method({
			name: 'traceBlockByNumber',
			call: 'debug_traceBlockByNumber',
			params: 2,
			inputFormatter: [null, null]
		}),
		new web3._extend.Method({
			name: 'traceBlockByHash',
			call: 'debug_traceBlockByHash',
			params: 2,
			inputFormatter: [null, null]
		}),
		new web3._extend.Method({
			name: 'traceTransaction',
			call: 'debug_traceTransaction',
			params: 2,
			inputFormatter: [null, null]
		}),
		new web3._extend.Method({
			name: 'preimage',
			call: 'debug_preimage',
			params: 1,
			inputFormatter: [null]
		}),
		new web3._extend.Method({
			name: 'getBadBlocks',
			call: 'debug_getBadBlocks',
			params: 0,
		}),
		new web3._extend.Method({
			name: 'storageRangeAt',
			call: 'debug_storageRangeAt',
			params: 5,
		}),
		new web3._extend.Method({
			name: 'getModifiedAccountsByNumber',
			call: 'debug_getModifiedAccountsByNumber',
			params: 2,
			inputFormatter: [null, null],
		}),
		new web3._extend.Method({
			name: 'getModifiedAccountsByHash',
			call: 'debug_getModifiedAccountsByHash',
			params: 2,
			inputFormatter:[null, null],
		}),
	],
	properties: []
});
`

const Eth_JS = `
web3._extend({
	property: 'eth',
	methods: [
		new web3._extend.Method({
			name: 'sign',
			call: 'eth_sign',
			params: 2,
			inputFormatter: [web3._extend.formatters.inputAddressFormatter, null]
		}),
		new web3._extend.Method({
			name: 'resend',
			call: 'eth_resend',
			params: 3,
			inputFormatter: [web3._extend.formatters.inputTransactionFormatter, web3._extend.utils.fromDecimal, web3._extend.utils.fromDecimal]
		}),
		new web3._extend.Method({
			name: 'signTransaction',
			call: 'eth_signTransaction',
			params: 1,
			inputFormatter: [web3._extend.formatters.inputTransactionFormatter]
		}),
		new web3._extend.Method({
			name: 'submitTransaction',
			call: 'eth_submitTransaction',
			params: 1,
			inputFormatter: [web3._extend.formatters.inputTransactionFormatter]
		}),
		new web3._extend.Method({
			name: 'getRawTransaction',
			call: 'eth_getRawTransactionByHash',
			params: 1
		}),
		new web3._extend.Method({
			name: 'getRewardByHash',
			call: 'eth_getRewardByHash',
			params: 1
		}),
		new web3._extend.Method({
			name: 'getRawTransactionFromBlock',
			call: function(args) {
				return (web3._extend.utils.isString(args[0]) && args[0].indexOf('0x') === 0) ? 'eth_getRawTransactionByBlockHashAndIndex' : 'eth_getRawTransactionByBlockNumberAndIndex';
			},
			params: 2,
			inputFormatter: [web3._extend.formatters.inputBlockNumberFormatter, web3._extend.utils.toHex]
		}),
	],
	properties: [
		new web3._extend.Property({
			name: 'pendingTransactions',
			getter: 'eth_pendingTransactions',
			outputFormatter: function(txs) {
				var formatted = [];
				for (var i = 0; i < txs.length; i++) {
					formatted.push(web3._extend.formatters.outputTransactionFormatter(txs[i]));
					formatted[i].blockHash = null;
				}
				return formatted;
			}
		}),
	]
});
`

const Miner_JS = `
web3._extend({
	property: 'miner',
	methods: [
		new web3._extend.Method({
			name: 'start',
			call: 'miner_start',
			params: 1,
			inputFormatter: [null]
		}),
		new web3._extend.Method({
			name: 'stop',
			call: 'miner_stop'
		}),
		new web3._extend.Method({
			name: 'setEtherbase',
			call: 'miner_setEtherbase',
			params: 1,
			inputFormatter: [web3._extend.formatters.inputAddressFormatter]
		}),
		new web3._extend.Method({
			name: 'setExtra',
			call: 'miner_setExtra',
			params: 1
		}),
		new web3._extend.Method({
			name: 'setGasPrice',
			call: 'miner_setGasPrice',
			params: 1,
			inputFormatter: [web3._extend.utils.fromDecimal]
		}),
		new web3._extend.Method({
			name: 'getHashrate',
			call: 'miner_getHashrate'
		}),
	],
	properties: []
});
`

const Net_JS = `
web3._extend({
	property: 'net',
	methods: [],
	properties: [
		new web3._extend.Property({
			name: 'version',
			getter: 'net_version'
		}),
	]
});
`

const Personal_JS = `
web3._extend({
	property: 'personal',
	methods: [
		new web3._extend.Method({
			name: 'importRawKey',
			call: 'personal_importRawKey',
			params: 2
		}),
		new web3._extend.Method({
			name: 'sign',
			call: 'personal_sign',
			params: 3,
			inputFormatter: [null, web3._extend.formatters.inputAddressFormatter, null]
		}),
		new web3._extend.Method({
			name: 'ecRecover',
			call: 'personal_ecRecover',
			params: 2
		}),
		new web3._extend.Method({
			name: 'openWallet',
			call: 'personal_openWallet',
			params: 2
		}),
		new web3._extend.Method({
			name: 'deriveAccount',
			call: 'personal_deriveAccount',
			params: 3
		}),
		new web3._extend.Method({
			name: 'signTransaction',
			call: 'personal_signTransaction',
			params: 2,
			inputFormatter: [web3._extend.formatters.inputTransactionFormatter, null]
		}),
	],
	properties: [
		new web3._extend.Property({
			name: 'listWallets',
			getter: 'personal_listWallets'
		}),
	]
})
`

const RPC_JS = `
web3._extend({
	property: 'rpc',
	methods: [],
	properties: [
		new web3._extend.Property({
			name: 'modules',
			getter: 'rpc_modules'
		}),
	]
});
`

const Shh_JS = `
web3._extend({
	property: 'shh',
	methods: [
	],
	properties:
	[
		new web3._extend.Property({
			name: 'version',
			getter: 'shh_version',
			outputFormatter: web3._extend.utils.toDecimal
		}),
		new web3._extend.Property({
			name: 'info',
			getter: 'shh_info'
		}),
	]
});
`

const TomoX_JS = `
web3._extend({
	property: 'tomox',
	methods: [
		new web3._extend.Method({
			name: 'version',
			call: 'tomox_version',
			params: 0,
			outputFormatter: web3._extend.utils.toDecimal
		}),
		new web3._extend.Method({
			name: 'info',
			call: 'tomox_info',
			params: 0
		}),
		new web3._extend.Method({
            name: 'markTrustedPeer',
            call: 'tomox_markTrustedPeer',
            params: 1
        }),
		new web3._extend.Method({
            name: 'createOrder',
            call: 'tomox_createOrder',
            params: 1,
            inputFormatter: [null]
        }),
        new web3._extend.Method({
            name: 'cancelOrder',
            call: 'tomox_cancelOrder',
            params: 1,
            inputFormatter: [null]
        }),
		new web3._extend.Method({
            name: 'newTopic',
            call: 'tomox_newTopic',
            params: 1
        }),
        new web3._extend.Method({
            name: 'deleteTopic',
            call: 'tomox_deleteTopic',
            params: 1
        }),
        new web3._extend.Method({
            name: 'getOrders',
            call: 'tomox_getOrders',
            params: 1
        }),
		new web3._extend.Method({
            name: 'getOrderNonce',
            call: 'tomox_getOrderNonce',
            params: 1,
            inputFormatter: [web3._extend.formatters.inputAddressFormatter]
		}),
		new web3._extend.Method({
            name: 'GetFeeByEpoch',
            call: 'tomoX_GetFeeByEpoch',
            params: 1,
            inputFormatter: [null, web3._extend.formatters.inputAddressFormatter]
        }),
		new web3._extend.Method({
            name: 'getPendingOrders',
            call: 'tomox_getPendingOrders',
            params: 1
        }),
		new web3._extend.Method({
            name: 'getAllPendingHashes',
            call: 'tomox_getAllPendingHashes',
            params: 0
        }),
		new web3._extend.Method({
            name: 'purgePendingOrders',
            call: 'tomox_purgePendingOrders',
            params: 0
        }),
		new web3._extend.Method({
            name: 'getProcessedHashes',
            call: 'tomox_getProcessedHashes',
            params: 0
        }),
		new web3._extend.Method({
            name: 'sendOrderRawTransaction',
            call: 'tomox_sendOrderRawTransaction',
            params: 1
		}),
		new web3._extend.Method({
            name: 'sendLendingRawTransaction',
            call: 'tomox_sendLendingRawTransaction',
            params: 1
		}),
		
		new web3._extend.Method({
            name: 'sendOrderTransaction',
            call: 'tomox_sendOrder',
            params: 1
		}),
		new web3._extend.Method({
<<<<<<< HEAD
            name: 'sendLendingTransaction',
            call: 'tomox_sendLending',
=======
            name: 'getOrderTxMatchByHash',
            call: 'tomox_getOrderTxMatchByHash',
>>>>>>> 968a67af
            params: 1
		}),
		new web3._extend.Method({
            name: 'getOrderCount',
            call: 'tomox_getOrderCount',
            params: 1
        }),
		new web3._extend.Method({
            name: 'getBestBid',
            call: 'tomox_getBestBid',
            params: 2
		}),
		new web3._extend.Method({
            name: 'getBestAsk',
            call: 'tomox_getBestAsk',
            params: 2
		}),
		new web3._extend.Method({
            name: 'getBidTree',
            call: 'tomox_getBidTree',
            params: 2
		}),
		new web3._extend.Method({
            name: 'getAskTree',
            call: 'tomox_getAskTree',
            params: 2
		}),
		new web3._extend.Method({
            name: 'getOrderById',
            call: 'tomox_getOrderById',
            params: 3
		}),
		new web3._extend.Method({
            name: 'getPrice',
            call: 'tomox_getPrice',
            params: 2
		}),
		new web3._extend.Method({
            name: 'getTradingOrderBookInfo',
            call: 'tomox_getTradingOrderBookInfo',
            params: 2
		}),
		new web3._extend.Method({
            name: 'getLiquidationPriceTrie',
            call: 'tomox_getLiquidationPriceTrie',
            params: 2
		}),
		new web3._extend.Method({
            name: 'getInvestingTrie',
            call: 'tomox_getInvestingTrie',
            params: 2
		}),
		new web3._extend.Method({
            name: 'getBorrowingTrie',
            call: 'tomox_getBorrowingTrie',
            params: 2
		}),
		new web3._extend.Method({
            name: 'getLendingOrderBookInfo',
            call: 'tomox_getLendingOrderBookInfo',
            params: 2
		}),
		new web3._extend.Method({
            name: 'getLendingOrderTrie',
            call: 'tomox_getLendingOrderTrie',
            params: 2
		}),
		new web3._extend.Method({
            name: 'getLendingTradeTrie',
            call: 'tomox_getLendingTradeTrie',
            params: 2
		}),
		new web3._extend.Method({
            name: 'getLiquidationTimeTrie',
            call: 'tomox_getLiquidationTimeTrie',
            params: 2
		}),
		new web3._extend.Method({
            name: 'getLendingOrderCount',
            call: 'tomox_getLendingOrderCount',
            params: 1
        }),
	]
});
`

const TomoXLending_JS = `
web3._extend({
	property: 'tomoxlending',
	methods: [
		new web3._extend.Method({
			name: 'version',
			call: 'tomoxlending_version',
			params: 0,
			outputFormatter: web3._extend.utils.toDecimal
		}),
		new web3._extend.Method({
			name: 'info',
			call: 'tomoxlending_info',
			params: 0
		}),
		new web3._extend.Method({
            name: 'createOrder',
            call: 'tomoxlending_createOrder',
            params: 1,
            inputFormatter: [null]
        }),
        new web3._extend.Method({
            name: 'cancelOrder',
            call: 'tomoxlending_cancelOrder',
            params: 1,
            inputFormatter: [null]
        }),
        new web3._extend.Method({
            name: 'getOrders',
            call: 'tomoxlending_getOrders',
            params: 1
        }),
		new web3._extend.Method({
            name: 'getOrderNonce',
            call: 'tomoxlending_getOrderNonce',
            params: 1,
            inputFormatter: [web3._extend.formatters.inputAddressFormatter]
		}),
		new web3._extend.Method({
            name: 'GetFeeByEpoch',
            call: 'tomoxlending_GetFeeByEpoch',
            params: 1,
            inputFormatter: [null, web3._extend.formatters.inputAddressFormatter]
        }),
		new web3._extend.Method({
            name: 'getPendingOrders',
            call: 'tomoxlending_getPendingOrders',
            params: 1
        }),
		new web3._extend.Method({
            name: 'getAllPendingHashes',
            call: 'tomoxlending_getAllPendingHashes',
            params: 0
        }),
		new web3._extend.Method({
            name: 'sendOrderRawTransaction',
            call: 'tomoxlending_sendOrderRawTransaction',
            params: 1
        }),
		new web3._extend.Method({
            name: 'sendOrderTransaction',
            call: 'tomoxlending_sendOrder',
            params: 1
		}),
		new web3._extend.Method({
            name: 'getOrderCount',
            call: 'tomoxlending_getOrderCount',
            params: 1
        }),
		new web3._extend.Method({
            name: 'getBestBid',
            call: 'tomoxlending_getBestBid',
            params: 2
		}),
		new web3._extend.Method({
            name: 'getBestAsk',
            call: 'tomoxlending_getBestAsk',
            params: 2
		}),
		new web3._extend.Method({
            name: 'getBidTree',
            call: 'tomoxlending_getBidTree',
            params: 2
		}),
		new web3._extend.Method({
            name: 'getAskTree',
            call: 'tomoxlending_getAskTree',
            params: 2
		}),
		new web3._extend.Method({
            name: 'getOrderById',
            call: 'tomoxlending_getOrderById',
            params: 3
		}),
		new web3._extend.Method({
            name: 'getPrice',
            call: 'tomoxlending_getPrice',
            params: 2
		}),
	]
});
`

/*
   var sendOrderRawTransaction = new Method({
       name: 'sendOrderRawTransaction',
       call: 'eth_sendOrderRawTransaction',
       params: 1,
       inputFormatter: [null]
   });

   var sendOrderTransaction = new Method({
       name: 'sendOrder',
       call: 'tomox_sendOrder',
       params: 1,
       inputFormatter: [null]
   });
*/

const SWARMFS_JS = `
web3._extend({
	property: 'swarmfs',
	methods:
	[
		new web3._extend.Method({
			name: 'mount',
			call: 'swarmfs_mount',
			params: 2
		}),
		new web3._extend.Method({
			name: 'unmount',
			call: 'swarmfs_unmount',
			params: 1
		}),
		new web3._extend.Method({
			name: 'listmounts',
			call: 'swarmfs_listmounts',
			params: 0
		}),
	]
});
`

const TxPool_JS = `
web3._extend({
	property: 'txpool',
	methods: [],
	properties:
	[
		new web3._extend.Property({
			name: 'content',
			getter: 'txpool_content'
		}),
		new web3._extend.Property({
			name: 'inspect',
			getter: 'txpool_inspect'
		}),
		new web3._extend.Property({
			name: 'status',
			getter: 'txpool_status',
			outputFormatter: function(status) {
				status.pending = web3._extend.utils.toDecimal(status.pending);
				status.queued = web3._extend.utils.toDecimal(status.queued);
				return status;
			}
		}),
	]
});
`<|MERGE_RESOLUTION|>--- conflicted
+++ resolved
@@ -721,13 +721,13 @@
             params: 1
 		}),
 		new web3._extend.Method({
-<<<<<<< HEAD
             name: 'sendLendingTransaction',
             call: 'tomox_sendLending',
-=======
+            params: 1
+		}),
+		new web3._extend.Method({
             name: 'getOrderTxMatchByHash',
             call: 'tomox_getOrderTxMatchByHash',
->>>>>>> 968a67af
             params: 1
 		}),
 		new web3._extend.Method({
