package tomox

import (
	"errors"
	"fmt"
	"math/big"
	"strconv"
	"time"

	"github.com/tomochain/tomochain/consensus"
	"github.com/tomochain/tomochain/core/types"
	"github.com/tomochain/tomochain/p2p"
	"github.com/tomochain/tomochain/tomox/tradingstate"
	"github.com/tomochain/tomochain/tomoxDAO"
	"gopkg.in/karalabe/cookiejar.v2/collections/prque"

	lru "github.com/hashicorp/golang-lru"
	"github.com/tomochain/tomochain/common"
	"github.com/tomochain/tomochain/core/state"
	"github.com/tomochain/tomochain/log"
	"github.com/tomochain/tomochain/rpc"
	"golang.org/x/sync/syncmap"
)

const (
	ProtocolName       = "tomox"
	ProtocolVersion    = uint64(1)
	ProtocolVersionStr = "1.0"
	overflowIdx        // Indicator of message queue overflow
	defaultCacheLimit  = 1024
	MaximumTxMatchSize = 1000
)

var (
	ErrNonceTooHigh = errors.New("nonce too high")
	ErrNonceTooLow  = errors.New("nonce too low")
)

type Config struct {
	DataDir        string `toml:",omitempty"`
	DBEngine       string `toml:",omitempty"`
	DBName         string `toml:",omitempty"`
	ConnectionUrl  string `toml:",omitempty"`
	ReplicaSetName string `toml:",omitempty"`
}

// DefaultConfig represents (shocker!) the default configuration.
var DefaultConfig = Config{
	DataDir: "",
}

type TomoX struct {
	// Order related
	db         tomoxDAO.TomoXDAO
	mongodb    tomoxDAO.TomoXDAO
	Triegc     *prque.Prque          // Priority queue mapping block numbers to tries to gc
	StateCache tradingstate.Database // State database to reuse between imports (contains state cache)    *tomox_state.TradingStateDB

	orderNonce map[common.Address]*big.Int

	sdkNode           bool
	settings          syncmap.Map // holds configuration settings that can be dynamically changed
	tokenDecimalCache *lru.Cache
	orderCache        *lru.Cache
}

func (tomox *TomoX) Protocols() []p2p.Protocol {
	return []p2p.Protocol{}
}

func (tomox *TomoX) Start(server *p2p.Server) error {
	return nil
}

func (tomox *TomoX) Stop() error {
	return nil
}

func NewLDBEngine(cfg *Config) *tomoxDAO.BatchDatabase {
	datadir := cfg.DataDir
	batchDB := tomoxDAO.NewBatchDatabaseWithEncode(datadir, 0)
	return batchDB
}

func NewMongoDBEngine(cfg *Config) *tomoxDAO.MongoDatabase {
	mongoDB, err := tomoxDAO.NewMongoDatabase(nil, cfg.DBName, cfg.ConnectionUrl, cfg.ReplicaSetName, 0)

	if err != nil {
		log.Crit("Failed to init mongodb engine", "err", err)
	}

	return mongoDB
}

func New(cfg *Config) *TomoX {
	tokenDecimalCache, _ := lru.New(defaultCacheLimit)
	orderCache, _ := lru.New(tradingstate.OrderCacheLimit)
	tomoX := &TomoX{
		orderNonce:        make(map[common.Address]*big.Int),
		Triegc:            prque.New(),
		tokenDecimalCache: tokenDecimalCache,
		orderCache:        orderCache,
	}

	// default DBEngine: levelDB
	tomoX.db = NewLDBEngine(cfg)
	tomoX.sdkNode = false

	if cfg.DBEngine == "mongodb" { // this is an add-on DBEngine for SDK nodes
		tomoX.mongodb = NewMongoDBEngine(cfg)
		tomoX.sdkNode = true
	}

	tomoX.StateCache = tradingstate.NewDatabase(tomoX.db)
	tomoX.settings.Store(overflowIdx, false)

	return tomoX
}

// Overflow returns an indication if the message queue is full.
func (tomox *TomoX) Overflow() bool {
	val, _ := tomox.settings.Load(overflowIdx)
	return val.(bool)
}

func (tomox *TomoX) IsSDKNode() bool {
	return tomox.sdkNode
}

func (tomox *TomoX) GetLevelDB() tomoxDAO.TomoXDAO {
	return tomox.db
}

func (tomox *TomoX) GetMongoDB() tomoxDAO.TomoXDAO {
	return tomox.mongodb
}

// APIs returns the RPC descriptors the TomoX implementation offers
func (tomox *TomoX) APIs() []rpc.API {
	return []rpc.API{
		{
			Namespace: ProtocolName,
			Version:   ProtocolVersionStr,
			Service:   NewPublicTomoXAPI(tomox),
			Public:    true,
		},
	}
}

// Version returns the TomoX sub-protocols version number.
func (tomox *TomoX) Version() uint64 {
	return ProtocolVersion
}

func (tomox *TomoX) ProcessOrderPending(coinbase common.Address, chain consensus.ChainContext, pending map[common.Address]types.OrderTransactions, statedb *state.StateDB, tomoXstatedb *tradingstate.TradingStateDB) ([]tradingstate.TxDataMatch, map[common.Hash]tradingstate.MatchingResult) {
	txMatches := []tradingstate.TxDataMatch{}
	matchingResults := map[common.Hash]tradingstate.MatchingResult{}

	txs := types.NewOrderTransactionByNonce(types.OrderTxSigner{}, pending)
	numberTx := 0
	for {
		tx := txs.Peek()
		if tx == nil {
			break
		}
		if numberTx > MaximumTxMatchSize {
			break
		}
		numberTx++
		log.Debug("ProcessOrderPending start", "len", len(pending))
		log.Debug("Get pending orders to process", "address", tx.UserAddress(), "nonce", tx.Nonce())
		V, R, S := tx.Signature()

		bigstr := V.String()
		n, e := strconv.ParseInt(bigstr, 10, 8)
		if e != nil {
			continue
		}

		order := &tradingstate.OrderItem{
			Nonce:           big.NewInt(int64(tx.Nonce())),
			Quantity:        tx.Quantity(),
			Price:           tx.Price(),
			ExchangeAddress: tx.ExchangeAddress(),
			UserAddress:     tx.UserAddress(),
			BaseToken:       tx.BaseToken(),
			QuoteToken:      tx.QuoteToken(),
			Status:          tx.Status(),
			Side:            tx.Side(),
			Type:            tx.Type(),
			Hash:            tx.OrderHash(),
			OrderID:         tx.OrderID(),
			Signature: &tradingstate.Signature{
				V: byte(n),
				R: common.BigToHash(R),
				S: common.BigToHash(S),
			},
			PairName: tx.PairName(),
		}
		// make sure order is valid before running matching engine
		if err := order.VerifyOrder(statedb); err != nil {
			log.Error("tomox processOrderPending: invalid order", "err", err)
			continue
		}
		cancel := false
		if order.Status == tradingstate.OrderStatusCancelled {
			cancel = true
		}

		log.Info("Process order pending", "orderPending", order, "BaseToken", order.BaseToken.Hex(), "QuoteToken", order.QuoteToken)
		originalOrder := &tradingstate.OrderItem{}
		*originalOrder = *order
		originalOrder.Quantity = tradingstate.CloneBigInt(order.Quantity)

		if cancel {
			order.Status = tradingstate.OrderStatusCancelled
		}

		newTrades, newRejectedOrders, err := tomox.CommitOrder(coinbase, chain, statedb, tomoXstatedb, tradingstate.GetTradingOrderBookHash(order.BaseToken, order.QuoteToken), order)

		for _, reject := range newRejectedOrders {
			log.Debug("Reject order", "reject", *reject)
		}

		switch err {
		case ErrNonceTooLow:
			// New head notification data race between the transaction pool and miner, shift
			log.Debug("Skipping order with low nonce", "sender", tx.UserAddress(), "nonce", tx.Nonce())
			txs.Shift()
			continue

		case ErrNonceTooHigh:
			// Reorg notification data race between the transaction pool and miner, skip account =
			log.Debug("Skipping order account with high nonce", "sender", tx.UserAddress(), "nonce", tx.Nonce())
			txs.Pop()
			continue

		case nil:
			// everything ok
			txs.Shift()

		default:
			// Strange error, discard the transaction and get the next in line (note, the
			// nonce-too-high clause will prevent us from executing in vain).
			log.Debug("Transaction failed, account skipped", "hash", tx.Hash(), "err", err)
			txs.Shift()
			continue
		}

		// orderID has been updated
		originalOrder.OrderID = order.OrderID
		originalOrderValue, err := tradingstate.EncodeBytesItem(originalOrder)
		if err != nil {
			log.Error("Can't encode", "order", originalOrder, "err", err)
			continue
		}
		txMatch := tradingstate.TxDataMatch{
			Order: originalOrderValue,
		}
		txMatches = append(txMatches, txMatch)
		matchingResults[order.Hash] = tradingstate.MatchingResult{
			Trades:  newTrades,
			Rejects: newRejectedOrders,
		}
	}
	return txMatches, matchingResults
}

// there are 3 tasks need to complete to update data in SDK nodes after matching
// 1. txMatchData.Order: order has been processed. This order should be put to `orders` collection with status sdktypes.OrderStatusOpen
// 2. txMatchData.Trades: includes information of matched orders.
// 		a. PutObject them to `trades` collection
// 		b. Update status of regrading orders to sdktypes.OrderStatusFilled
func (tomox *TomoX) SyncDataToSDKNode(takerOrderInTx *tradingstate.OrderItem, txHash common.Hash, txMatchTime time.Time, statedb *state.StateDB, trades []map[string]string, rejectedOrders []*tradingstate.OrderItem, dirtyOrderCount *uint64) error {
	var (
		// originTakerOrder: order get from db, nil if it doesn't exist
		// takerOrderInTx: order decoded from txdata
		// updatedTakerOrder: order with new status, filledAmount, CreatedAt, UpdatedAt. This will be inserted to db
		originTakerOrder, updatedTakerOrder *tradingstate.OrderItem
		makerDirtyHashes                    []string
		makerDirtyFilledAmount              map[string]*big.Int
		err                                 error
	)
	db := tomox.GetMongoDB()
	sc := db.InitBulk()
	defer sc.Close()
	// 1. put processed takerOrderInTx to db
	lastState := tradingstate.OrderHistoryItem{}
	val, err := db.GetObject(takerOrderInTx.Hash, &tradingstate.OrderItem{})
	if err == nil && val != nil {
		originTakerOrder = val.(*tradingstate.OrderItem)
		lastState = tradingstate.OrderHistoryItem{
			TxHash:       originTakerOrder.TxHash,
			FilledAmount: tradingstate.CloneBigInt(originTakerOrder.FilledAmount),
			Status:       originTakerOrder.Status,
			UpdatedAt:    originTakerOrder.UpdatedAt,
		}
	}
	if originTakerOrder != nil {
		updatedTakerOrder = originTakerOrder
	} else {
		updatedTakerOrder = takerOrderInTx
		updatedTakerOrder.FilledAmount = new(big.Int)
	}

	if takerOrderInTx.Status != tradingstate.OrderStatusCancelled {
		updatedTakerOrder.Status = tradingstate.OrderStatusOpen
	} else {
		updatedTakerOrder.Status = tradingstate.OrderStatusCancelled
	}
	updatedTakerOrder.TxHash = txHash
	if updatedTakerOrder.CreatedAt.IsZero() {
		updatedTakerOrder.CreatedAt = txMatchTime
	}
	if txMatchTime.Before(updatedTakerOrder.UpdatedAt) || (txMatchTime.Equal(updatedTakerOrder.UpdatedAt) && *dirtyOrderCount == 0) {
		log.Debug("Ignore old orders/trades taker", "txHash", txHash.Hex(), "txTime", txMatchTime.UnixNano(), "updatedAt", updatedTakerOrder.UpdatedAt.UnixNano())
		return nil
	}
	*dirtyOrderCount++

	tomox.UpdateOrderCache(updatedTakerOrder.BaseToken, updatedTakerOrder.QuoteToken, updatedTakerOrder.Hash, txHash, lastState)
	updatedTakerOrder.UpdatedAt = txMatchTime

	// 2. put trades to db and update status to FILLED
	log.Debug("Got trades", "number", len(trades), "txhash", txHash.Hex())
	makerDirtyFilledAmount = make(map[string]*big.Int)
	for _, trade := range trades {
		// 2.a. put to trades
		tradeRecord := &tradingstate.Trade{}
		quantity := tradingstate.ToBigInt(trade[tradingstate.TradeQuantity])
		price := tradingstate.ToBigInt(trade[tradingstate.TradePrice])
		if price.Cmp(big.NewInt(0)) <= 0 || quantity.Cmp(big.NewInt(0)) <= 0 {
			return fmt.Errorf("trade misses important information. tradedPrice %v, tradedQuantity %v", price, quantity)
		}
		tradeRecord.Amount = quantity
		tradeRecord.PricePoint = price
		tradeRecord.PairName = updatedTakerOrder.PairName
		tradeRecord.BaseToken = updatedTakerOrder.BaseToken
		tradeRecord.QuoteToken = updatedTakerOrder.QuoteToken
		tradeRecord.Status = tradingstate.TradeStatusSuccess
		tradeRecord.Taker = updatedTakerOrder.UserAddress
		tradeRecord.Maker = common.HexToAddress(trade[tradingstate.TradeMaker])
		tradeRecord.TakerOrderHash = updatedTakerOrder.Hash
		tradeRecord.MakerOrderHash = common.HexToHash(trade[tradingstate.TradeMakerOrderHash])
		tradeRecord.TxHash = txHash
		tradeRecord.TakerOrderSide = updatedTakerOrder.Side
		tradeRecord.TakerExchange = updatedTakerOrder.ExchangeAddress
		tradeRecord.MakerExchange = common.HexToAddress(trade[tradingstate.TradeMakerExchange])

		// feeAmount: all fees are calculated in quoteToken
		quoteTokenQuantity := big.NewInt(0).Mul(quantity, price)
		quoteTokenQuantity = big.NewInt(0).Div(quoteTokenQuantity, common.BasePrice)
		takerFee := big.NewInt(0).Mul(quoteTokenQuantity, tradingstate.GetExRelayerFee(updatedTakerOrder.ExchangeAddress, statedb))
		takerFee = big.NewInt(0).Div(takerFee, common.TomoXBaseFee)
		tradeRecord.TakeFee = takerFee

		makerFee := big.NewInt(0).Mul(quoteTokenQuantity, tradingstate.GetExRelayerFee(common.HexToAddress(trade[tradingstate.TradeMakerExchange]), statedb))
		makerFee = big.NewInt(0).Div(makerFee, common.TomoXBaseFee)
		tradeRecord.MakeFee = makerFee

		// set makerOrderType, takerOrderType
		tradeRecord.MakerOrderType = trade[tradingstate.MakerOrderType]
		tradeRecord.TakerOrderType = updatedTakerOrder.Type

		if tradeRecord.CreatedAt.IsZero() {
			tradeRecord.CreatedAt = txMatchTime
		}
		tradeRecord.UpdatedAt = txMatchTime
		tradeRecord.Hash = tradeRecord.ComputeHash()

		log.Debug("TRADE history", "pairName", tradeRecord.PairName, "amount", tradeRecord.Amount, "pricepoint", tradeRecord.PricePoint,
			"taker", tradeRecord.Taker.Hex(), "maker", tradeRecord.Maker.Hex(), "takerOrder", tradeRecord.TakerOrderHash.Hex(), "makerOrder", tradeRecord.MakerOrderHash.Hex(),
			"takerFee", tradeRecord.TakeFee, "makerFee", tradeRecord.MakeFee)
		if err := db.PutObject(tradeRecord.Hash, tradeRecord); err != nil {
			return fmt.Errorf("SDKNode: failed to store tradeRecord %s", err.Error())
		}

		// 2.b. update status and filledAmount
		filledAmount := quantity
		// maker dirty order
		makerFilledAmount := big.NewInt(0)
		if amount, ok := makerDirtyFilledAmount[trade[tradingstate.TradeMakerOrderHash]]; ok {
			makerFilledAmount = tradingstate.CloneBigInt(amount)
		}
		makerFilledAmount.Add(makerFilledAmount, filledAmount)
		makerDirtyFilledAmount[trade[tradingstate.TradeMakerOrderHash]] = makerFilledAmount
		makerDirtyHashes = append(makerDirtyHashes, trade[tradingstate.TradeMakerOrderHash])

		//updatedTakerOrder = tomox.updateMatchedOrder(updatedTakerOrder, filledAmount, txMatchTime, txHash)
		//  update filledAmount, status of takerOrder
		updatedTakerOrder.FilledAmount.Add(updatedTakerOrder.FilledAmount, filledAmount)
		if updatedTakerOrder.FilledAmount.Cmp(updatedTakerOrder.Quantity) < 0 && updatedTakerOrder.Type == tradingstate.Limit {
			updatedTakerOrder.Status = tradingstate.OrderStatusPartialFilled
		} else {
			updatedTakerOrder.Status = tradingstate.OrderStatusFilled
		}
	}

	// update status for Market orders
	if updatedTakerOrder.Type == tradingstate.Market {
		if updatedTakerOrder.FilledAmount.Cmp(big.NewInt(0)) > 0 {
			updatedTakerOrder.Status = tradingstate.OrderStatusFilled
		} else {
			updatedTakerOrder.Status = tradingstate.OrderStatusRejected
		}
	}
	log.Debug("PutObject processed takerOrder",
		"pairName", updatedTakerOrder.PairName, "userAddr", updatedTakerOrder.UserAddress.Hex(), "side", updatedTakerOrder.Side,
		"price", updatedTakerOrder.Price, "quantity", updatedTakerOrder.Quantity, "filledAmount", updatedTakerOrder.FilledAmount, "status", updatedTakerOrder.Status,
		"hash", updatedTakerOrder.Hash.Hex(), "txHash", updatedTakerOrder.TxHash.Hex())
	if err := db.PutObject(updatedTakerOrder.Hash, updatedTakerOrder); err != nil {
		return fmt.Errorf("SDKNode: failed to put processed takerOrder. Hash: %s Error: %s", updatedTakerOrder.Hash.Hex(), err.Error())
	}
	items := db.GetListItemByHashes(makerDirtyHashes, &tradingstate.OrderItem{})
	if items != nil {
		makerOrders := items.([]*tradingstate.OrderItem)
		log.Debug("Maker dirty orders", "len", len(makerOrders), "txhash", txHash.Hex())
		for _, o := range makerOrders {
			if txMatchTime.Before(o.UpdatedAt) {
				log.Debug("Ignore old orders/trades maker", "txHash", txHash.Hex(), "txTime", txMatchTime.UnixNano(), "updatedAt", updatedTakerOrder.UpdatedAt.UnixNano())
				continue
			}
			lastState = tradingstate.OrderHistoryItem{
				TxHash:       o.TxHash,
				FilledAmount: tradingstate.CloneBigInt(o.FilledAmount),
				Status:       o.Status,
				UpdatedAt:    o.UpdatedAt,
			}
			tomox.UpdateOrderCache(o.BaseToken, o.QuoteToken, o.Hash, txHash, lastState)
			o.TxHash = txHash
			o.UpdatedAt = txMatchTime
			o.FilledAmount.Add(o.FilledAmount, makerDirtyFilledAmount[o.Hash.Hex()])
			if o.FilledAmount.Cmp(o.Quantity) < 0 {
				o.Status = tradingstate.OrderStatusPartialFilled
			} else {
				o.Status = tradingstate.OrderStatusFilled
			}
			log.Debug("PutObject processed makerOrder",
				"pairName", o.PairName, "userAddr", o.UserAddress.Hex(), "side", o.Side,
				"price", o.Price, "quantity", o.Quantity, "filledAmount", o.FilledAmount, "status", o.Status,
				"hash", o.Hash.Hex(), "txHash", o.TxHash.Hex())
			if err := db.PutObject(o.Hash, o); err != nil {
				return fmt.Errorf("SDKNode: failed to put processed makerOrder. Hash: %s Error: %s", o.Hash.Hex(), err.Error())
			}
		}
	}

	// 3. put rejected orders to db and update status REJECTED
	log.Debug("Got rejected orders", "number", len(rejectedOrders), "rejectedOrders", rejectedOrders)

	if len(rejectedOrders) > 0 {
		var rejectedHashes []string
		// updateRejectedOrders
		for _, rejectedOrder := range rejectedOrders {
			rejectedHashes = append(rejectedHashes, rejectedOrder.Hash.Hex())
			if updatedTakerOrder.Hash == rejectedOrder.Hash && !txMatchTime.Before(updatedTakerOrder.UpdatedAt) {
				// cache order history for handling reorg
				orderHistoryRecord := tradingstate.OrderHistoryItem{
					TxHash:       updatedTakerOrder.TxHash,
					FilledAmount: tradingstate.CloneBigInt(updatedTakerOrder.FilledAmount),
					Status:       updatedTakerOrder.Status,
					UpdatedAt:    updatedTakerOrder.UpdatedAt,
				}
				tomox.UpdateOrderCache(updatedTakerOrder.BaseToken, updatedTakerOrder.QuoteToken, updatedTakerOrder.Hash, txHash, orderHistoryRecord)

				updatedTakerOrder.Status = tradingstate.OrderStatusRejected
				updatedTakerOrder.TxHash = txHash
				updatedTakerOrder.UpdatedAt = txMatchTime
				if err := db.PutObject(updatedTakerOrder.Hash, updatedTakerOrder); err != nil {
					return fmt.Errorf("SDKNode: failed to reject takerOrder. Hash: %s Error: %s", updatedTakerOrder.Hash.Hex(), err.Error())
				}
			}
		}
		items := db.GetListItemByHashes(rejectedHashes, &tradingstate.OrderItem{})
		if items != nil {
			dirtyRejectedOrders := items.([]*tradingstate.OrderItem)
			for _, order := range dirtyRejectedOrders {
				if txMatchTime.Before(order.UpdatedAt) {
					log.Debug("Ignore old orders/trades reject", "txHash", txHash.Hex(), "txTime", txMatchTime.UnixNano(), "updatedAt", updatedTakerOrder.UpdatedAt.UnixNano())
					continue
				}
				// cache order history for handling reorg
				orderHistoryRecord := tradingstate.OrderHistoryItem{
					TxHash:       order.TxHash,
					FilledAmount: tradingstate.CloneBigInt(order.FilledAmount),
					Status:       order.Status,
					UpdatedAt:    order.UpdatedAt,
				}
				tomox.UpdateOrderCache(order.BaseToken, order.QuoteToken, order.Hash, txHash, orderHistoryRecord)
				dirtyFilledAmount, ok := makerDirtyFilledAmount[order.Hash.Hex()]
				if ok && dirtyFilledAmount != nil {
					order.FilledAmount.Add(order.FilledAmount, dirtyFilledAmount)
				}
				order.Status = tradingstate.OrderStatusRejected
				order.TxHash = txHash
				order.UpdatedAt = txMatchTime
				if err = db.PutObject(order.Hash, order); err != nil {
					return fmt.Errorf("SDKNode: failed to update rejectedOder to sdkNode %s", err.Error())
				}
			}
		}
	}

	if err := db.CommitBulk(); err != nil {
		return fmt.Errorf("SDKNode fail to commit bulk update orders, trades at txhash %s . Error: %s", txHash.Hex(), err.Error())
	}
	return nil
}

func (tomox *TomoX) GetTradingState(block *types.Block) (*tradingstate.TradingStateDB, error) {
	root, err := tomox.GetTradingStateRoot(block)
	if err != nil {
		return nil, err
	}
	if tomox.StateCache == nil {
		return nil, errors.New("Not initialized tomox")
	}
	return tradingstate.New(root, tomox.StateCache)
}

func (tomox *TomoX) GetStateCache() tradingstate.Database {
	return tomox.StateCache
}

func (tomox *TomoX) GetTriegc() *prque.Prque {
	return tomox.Triegc
}

func (tomox *TomoX) GetTradingStateRoot(block *types.Block) (common.Hash, error) {
	for _, tx := range block.Transactions() {
		if tx.To() != nil && tx.To().Hex() == common.TradingStateAddr {
			if len(tx.Data()) >= 32 {
				return common.BytesToHash(tx.Data()[:32]), nil
			}
		}
	}
	return tradingstate.EmptyRoot, nil
}

func (tomox *TomoX) UpdateOrderCache(baseToken, quoteToken common.Address, orderHash common.Hash, txhash common.Hash, lastState tradingstate.OrderHistoryItem) {
	var orderCacheAtTxHash map[common.Hash]tradingstate.OrderHistoryItem
	c, ok := tomox.orderCache.Get(txhash)
	if !ok || c == nil {
		orderCacheAtTxHash = make(map[common.Hash]tradingstate.OrderHistoryItem)
	} else {
		orderCacheAtTxHash = c.(map[common.Hash]tradingstate.OrderHistoryItem)
	}
	orderKey := tradingstate.GetOrderHistoryKey(baseToken, quoteToken, orderHash)
	_, ok = orderCacheAtTxHash[orderKey]
	if !ok {
		orderCacheAtTxHash[orderKey] = lastState
	}
	tomox.orderCache.Add(txhash, orderCacheAtTxHash)
}

func (tomox *TomoX) RollbackReorgTxMatch(txhash common.Hash) {
	db := tomox.GetMongoDB()
	defer tomox.orderCache.Remove(txhash)
<<<<<<< HEAD
	items := db.GetListItemByTxHash(txhash, &tradingstate.OrderItem{})
	if items != nil {
		for _, order := range items.([]*tradingstate.OrderItem) {
			c, ok := tomox.orderCache.Get(txhash)
			log.Debug("Tomox reorg: rollback order", "txhash", txhash.Hex(), "order", tradingstate.ToJSON(order), "orderHistoryItem", c)
			if !ok {
				log.Debug("Tomox reorg: remove order due to no orderCache", "order", tradingstate.ToJSON(order))
				if err := db.DeleteObject(order.Hash, &tradingstate.OrderItem{}); err != nil {
					log.Error("SDKNode: failed to remove reorg order", "err", err.Error(), "order", tradingstate.ToJSON(order))
				}
				continue
=======

	for _, order := range db.GetOrderByTxHash(txhash) {
		c, ok := tomox.orderCache.Get(txhash)
		log.Debug("Tomox reorg: rollback order", "txhash", txhash.Hex(), "order", tomox_state.ToJSON(order))
		if !ok {
			log.Debug("Tomox reorg: remove order due to no orderCache", "order", tomox_state.ToJSON(order))
			if err := db.DeleteObject(order.Hash); err != nil {
				log.Error("SDKNode: failed to remove reorg order", "err", err.Error(), "order", tomox_state.ToJSON(order))
>>>>>>> 94649af6
			}
			orderCacheAtTxHash := c.(map[common.Hash]tradingstate.OrderHistoryItem)
			orderHistoryItem, _ := orderCacheAtTxHash[tradingstate.GetOrderHistoryKey(order.BaseToken, order.QuoteToken, order.Hash)]
			if (orderHistoryItem == tradingstate.OrderHistoryItem{}) {
				log.Debug("Tomox reorg: remove order due to empty orderHistory", "order", tradingstate.ToJSON(order))
				if err := db.DeleteObject(order.Hash, &tradingstate.OrderItem{}); err != nil {
					log.Error("SDKNode: failed to remove reorg order", "err", err.Error(), "order", tradingstate.ToJSON(order))
				}
				continue
			}
			order.TxHash = orderHistoryItem.TxHash
			order.Status = orderHistoryItem.Status
			order.FilledAmount = tradingstate.CloneBigInt(orderHistoryItem.FilledAmount)
			order.UpdatedAt = orderHistoryItem.UpdatedAt
			log.Debug("Tomox reorg: update order to the last orderHistoryItem", "order", tradingstate.ToJSON(order), "orderHistoryItem", orderHistoryItem)
			if err := db.PutObject(order.Hash, order); err != nil {
				log.Error("SDKNode: failed to update reorg order", "err", err.Error(), "order", tradingstate.ToJSON(order))
			}
<<<<<<< HEAD
=======
			continue
		}
		order.TxHash = orderHistoryItem.TxHash
		order.Status = orderHistoryItem.Status
		order.FilledAmount = tomox_state.CloneBigInt(orderHistoryItem.FilledAmount)
		order.UpdatedAt = orderHistoryItem.UpdatedAt
		log.Debug("Tomox reorg: update order to the last orderHistoryItem", "order", tomox_state.ToJSON(order), "orderHistoryItem", tomox_state.ToJSON(orderHistoryItem))
		if err := db.PutObject(order.Hash, order); err != nil {
			log.Error("SDKNode: failed to update reorg order", "err", err.Error(), "order", tomox_state.ToJSON(order))
>>>>>>> 94649af6
		}
	}
	log.Debug("Tomox reorg: DeleteTradeByTxHash", "txhash", txhash.Hex())
	db.DeleteItemByTxHash(txhash, &tradingstate.Trade{})

}<|MERGE_RESOLUTION|>--- conflicted
+++ resolved
@@ -556,7 +556,6 @@
 func (tomox *TomoX) RollbackReorgTxMatch(txhash common.Hash) {
 	db := tomox.GetMongoDB()
 	defer tomox.orderCache.Remove(txhash)
-<<<<<<< HEAD
 	items := db.GetListItemByTxHash(txhash, &tradingstate.OrderItem{})
 	if items != nil {
 		for _, order := range items.([]*tradingstate.OrderItem) {
@@ -568,16 +567,6 @@
 					log.Error("SDKNode: failed to remove reorg order", "err", err.Error(), "order", tradingstate.ToJSON(order))
 				}
 				continue
-=======
-
-	for _, order := range db.GetOrderByTxHash(txhash) {
-		c, ok := tomox.orderCache.Get(txhash)
-		log.Debug("Tomox reorg: rollback order", "txhash", txhash.Hex(), "order", tomox_state.ToJSON(order))
-		if !ok {
-			log.Debug("Tomox reorg: remove order due to no orderCache", "order", tomox_state.ToJSON(order))
-			if err := db.DeleteObject(order.Hash); err != nil {
-				log.Error("SDKNode: failed to remove reorg order", "err", err.Error(), "order", tomox_state.ToJSON(order))
->>>>>>> 94649af6
 			}
 			orderCacheAtTxHash := c.(map[common.Hash]tradingstate.OrderHistoryItem)
 			orderHistoryItem, _ := orderCacheAtTxHash[tradingstate.GetOrderHistoryKey(order.BaseToken, order.QuoteToken, order.Hash)]
@@ -596,18 +585,6 @@
 			if err := db.PutObject(order.Hash, order); err != nil {
 				log.Error("SDKNode: failed to update reorg order", "err", err.Error(), "order", tradingstate.ToJSON(order))
 			}
-<<<<<<< HEAD
-=======
-			continue
-		}
-		order.TxHash = orderHistoryItem.TxHash
-		order.Status = orderHistoryItem.Status
-		order.FilledAmount = tomox_state.CloneBigInt(orderHistoryItem.FilledAmount)
-		order.UpdatedAt = orderHistoryItem.UpdatedAt
-		log.Debug("Tomox reorg: update order to the last orderHistoryItem", "order", tomox_state.ToJSON(order), "orderHistoryItem", tomox_state.ToJSON(orderHistoryItem))
-		if err := db.PutObject(order.Hash, order); err != nil {
-			log.Error("SDKNode: failed to update reorg order", "err", err.Error(), "order", tomox_state.ToJSON(order))
->>>>>>> 94649af6
 		}
 	}
 	log.Debug("Tomox reorg: DeleteTradeByTxHash", "txhash", txhash.Hex())
