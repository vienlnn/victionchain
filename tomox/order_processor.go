--- conflicted
+++ resolved
@@ -38,53 +38,35 @@
 	} else if big.NewInt(int64(nonce)).Cmp(order.Nonce) == 1 {
 		return nil, nil, ErrNonceTooLow
 	}
-<<<<<<< HEAD
+	// increase nonce
+	tradingStateDB.SetNonce(order.UserAddress.Hash(), nonce + 1)
+
+	tomoxSnap := tradingStateDB.Snapshot()
+	dbSnap := statedb.Snapshot()
+	defer func() {
+		if err != nil {
+			tradingStateDB.RevertToSnapshot(tomoxSnap)
+			statedb.RevertToSnapshot(dbSnap)
+		}
+	}()
 	if order.Status == tradingstate.OrderStatusCancelled {
 		err, reject := tomox.ProcessCancelOrder(tradingStateDB, statedb, chain, coinbase, orderBook, order)
-=======
-	// increase nonce
-	tomoXstatedb.SetNonce(order.UserAddress.Hash(), nonce + 1)
-	
-	tomoxSnap := tomoXstatedb.Snapshot()
-	dbSnap := statedb.Snapshot()
-	defer func() {
->>>>>>> 968a67af
-		if err != nil {
-			tomoXstatedb.RevertToSnapshot(tomoxSnap)
-			statedb.RevertToSnapshot(dbSnap)
-		}
-	}()
-	if order.Status == OrderStatusCancelled {
-		err, reject := tomox.ProcessCancelOrder(tomoXstatedb, statedb, chain, coinbase, orderBook, order)
 		if err != nil || reject {
 			log.Debug("Reject cancelled order", "err", err)
 			rejects = append(rejects, order)
 		}
-<<<<<<< HEAD
-		log.Debug("Exchange add user nonce:", "address", order.UserAddress, "status", order.Status, "nonce", nonce+1)
-		tradingStateDB.SetNonce(order.UserAddress.Hash(), nonce+1)
-=======
->>>>>>> 968a67af
 		return trades, rejects, nil
 	}
 	if order.Type != tradingstate.Market {
 		if order.Price.Sign() == 0 || common.BigToHash(order.Price).Big().Cmp(order.Price) != 0 {
 			log.Debug("Reject order price invalid", "price", order.Price)
 			rejects = append(rejects, order)
-<<<<<<< HEAD
-			tradingStateDB.SetNonce(order.UserAddress.Hash(), nonce+1)
-=======
->>>>>>> 968a67af
 			return trades, rejects, nil
 		}
 	}
 	if order.Quantity.Sign() == 0 || common.BigToHash(order.Quantity).Big().Cmp(order.Quantity) != 0 {
 		log.Debug("Reject order quantity invalid", "quantity", order.Quantity)
 		rejects = append(rejects, order)
-<<<<<<< HEAD
-		tradingStateDB.SetNonce(order.UserAddress.Hash(), nonce+1)
-=======
->>>>>>> 968a67af
 		return trades, rejects, nil
 	}
 	orderType := order.Type
@@ -93,7 +75,7 @@
 		log.Debug("Process maket order", "side", order.Side, "quantity", order.Quantity, "price", order.Price)
 		trades, rejects, err = tomox.processMarketOrder(coinbase, chain, statedb, tradingStateDB, orderBook, order)
 		if err != nil {
-			log.Debug("Reject market order", "err", err, "order", tomox_state.ToJSON(order))
+			log.Debug("Reject market order", "err", err, "order", tradingstate.ToJSON(order))
 			trades = []map[string]string{}
 			rejects = append(rejects, order)
 		}
@@ -101,17 +83,12 @@
 		log.Debug("Process limit order", "side", order.Side, "quantity", order.Quantity, "price", order.Price)
 		trades, rejects, err = tomox.processLimitOrder(coinbase, chain, statedb, tradingStateDB, orderBook, order)
 		if err != nil {
-			log.Debug("Reject limit order", "err", err,  "order", tomox_state.ToJSON(order))
+			log.Debug("Reject limit order", "err", err,  "order", tradingstate.ToJSON(order))
 			trades = []map[string]string{}
 			rejects = append(rejects, order)
 		}
 	}
 
-<<<<<<< HEAD
-	log.Debug("Exchange add user nonce:", "address", order.UserAddress, "status", order.Status, "nonce", nonce+1)
-	tradingStateDB.SetNonce(order.UserAddress.Hash(), nonce+1)
-=======
->>>>>>> 968a67af
 	return trades, rejects, nil
 }
 
@@ -652,34 +629,21 @@
 		return err, false
 	}
 	// relayers pay TOMO for masternode
-<<<<<<< HEAD
 	tradingstate.SubRelayerFee(originOrder.ExchangeAddress, common.RelayerCancelFee, statedb)
-=======
-	tomox_state.SubRelayerFee(originOrder.ExchangeAddress, common.RelayerCancelFee, statedb)
 	masternodeOwner := statedb.GetOwner(coinbase)
 	// relayers pay TOMO for masternode
 	statedb.AddBalance(masternodeOwner, common.RelayerCancelFee)
 
-	relayerOwner := tomox_state.GetRelayerOwner(originOrder.ExchangeAddress, statedb)
->>>>>>> 968a67af
+	relayerOwner := tradingstate.GetRelayerOwner(originOrder.ExchangeAddress, statedb)
 	switch originOrder.Side {
 	case tradingstate.Ask:
 		// users pay token (which they have) for relayer
-<<<<<<< HEAD
 		tradingstate.SubTokenBalance(originOrder.UserAddress, tokenCancelFee, originOrder.BaseToken, statedb)
-		tradingstate.AddTokenBalance(originOrder.ExchangeAddress, tokenCancelFee, originOrder.BaseToken, statedb)
+		tradingstate.AddTokenBalance(relayerOwner, tokenCancelFee, originOrder.BaseToken, statedb)
 	case tradingstate.Bid:
 		// users pay token (which they have) for relayer
 		tradingstate.SubTokenBalance(originOrder.UserAddress, tokenCancelFee, originOrder.QuoteToken, statedb)
-		tradingstate.AddTokenBalance(originOrder.ExchangeAddress, tokenCancelFee, originOrder.QuoteToken, statedb)
-=======
-		tomox_state.SubTokenBalance(originOrder.UserAddress, tokenCancelFee, originOrder.BaseToken, statedb)
-		tomox_state.AddTokenBalance(relayerOwner, tokenCancelFee, originOrder.BaseToken, statedb)
-	case tomox_state.Bid:
-		// users pay token (which they have) for relayer
-		tomox_state.SubTokenBalance(originOrder.UserAddress, tokenCancelFee, originOrder.QuoteToken, statedb)
-		tomox_state.AddTokenBalance(relayerOwner, tokenCancelFee, originOrder.QuoteToken, statedb)
->>>>>>> 968a67af
+		tradingstate.AddTokenBalance(relayerOwner, tokenCancelFee, originOrder.QuoteToken, statedb)
 	default:
 	}
 	return nil, false
