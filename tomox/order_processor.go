--- conflicted
+++ resolved
@@ -317,7 +317,7 @@
 				// averagePrice = (oldVolume + newTradeVolume) / (oldQuantity + newTradeQuantity)
 				// FIXME: average price formula
 				// https://user-images.githubusercontent.com/17243442/72722447-ecb83700-3bb0-11ea-9273-1c1028dbade0.jpg
-				
+
 				oldVolume := new(big.Int).Mul(oldAveragePrice, oldTotalQuantity)
 				newTradeVolume := new(big.Int).Mul(price, tradedQuantity)
 				newTotalQuantity = new(big.Int).Add(oldTotalQuantity, tradedQuantity)
@@ -592,42 +592,25 @@
 		log.Debug("Fail to get tokenDecimal ", "Token", order.BaseToken.String(), "err", err)
 		return err, false
 	}
-<<<<<<< HEAD
+	// order: basic order information (includes orderId, orderHash, baseToken, quoteToken) which user send to tomox to cancel order
+	// originOrder: full order information getting from order trie
 	originOrder := tradingStateDB.GetOrder(orderBook, common.BigToHash(new(big.Int).SetUint64(order.OrderID)))
-
+	if originOrder == tradingstate.EmptyOrder {
+		return fmt.Errorf("order not found. OrderId: %v. Base: %s. Quote: %s", order.OrderID, order.BaseToken, order.QuoteToken), false
+	}
 	var tokenBalance *big.Int
 	switch originOrder.Side {
 	case tradingstate.Ask:
-		tokenBalance = tradingstate.GetTokenBalance(order.UserAddress, order.BaseToken, statedb)
+		tokenBalance = tradingstate.GetTokenBalance(originOrder.UserAddress, originOrder.BaseToken, statedb)
 	case tradingstate.Bid:
-		tokenBalance = tradingstate.GetTokenBalance(order.UserAddress, order.QuoteToken, statedb)
-=======
-	// order: basic order information (includes orderId, orderHash, baseToken, quoteToken) which user send to tomox to cancel order
-	// originOrder: full order information getting from order trie
-	originOrder := tomoXstatedb.GetOrder(orderBook, common.BigToHash(new(big.Int).SetUint64(order.OrderID)))
-	if originOrder == tomox_state.EmptyOrder {
-		return fmt.Errorf("order not found. OrderId: %v. Base: %s. Quote: %s", order.OrderID, order.BaseToken, order.QuoteToken), false
-	}
-	var tokenBalance *big.Int
-	switch originOrder.Side {
-	case tomox_state.Ask:
-		tokenBalance = tomox_state.GetTokenBalance(originOrder.UserAddress, originOrder.BaseToken, statedb)
-	case tomox_state.Bid:
-		tokenBalance = tomox_state.GetTokenBalance(originOrder.UserAddress, originOrder.QuoteToken, statedb)
->>>>>>> 94649af6
+		tokenBalance = tradingstate.GetTokenBalance(originOrder.UserAddress, originOrder.QuoteToken, statedb)
 	default:
 		log.Debug("Not found order side", "Side", originOrder.Side)
 		return nil, false
 	}
-<<<<<<< HEAD
-	log.Debug("ProcessCancelOrder", "baseToken", order.BaseToken, "quoteToken", order.QuoteToken)
-	feeRate := tradingstate.GetExRelayerFee(order.ExchangeAddress, statedb)
-	tokenCancelFee := getCancelFee(baseTokenDecimal, feeRate, order)
-=======
 	log.Debug("ProcessCancelOrder", "baseToken", originOrder.BaseToken, "quoteToken", originOrder.QuoteToken)
-	feeRate := tomox_state.GetExRelayerFee(originOrder.ExchangeAddress, statedb)
+	feeRate := tradingstate.GetExRelayerFee(originOrder.ExchangeAddress, statedb)
 	tokenCancelFee := getCancelFee(baseTokenDecimal, feeRate, &originOrder)
->>>>>>> 94649af6
 	if tokenBalance.Cmp(tokenCancelFee) < 0 {
 		log.Debug("User not enough balance when cancel order", "Side", originOrder.Side, "balance", tokenBalance, "fee", tokenCancelFee)
 		return nil, true
@@ -638,26 +621,17 @@
 		log.Debug("Error when cancel order", "order", order)
 		return err, false
 	}
-<<<<<<< HEAD
-	tradingstate.SubRelayerFee(order.ExchangeAddress, common.RelayerCancelFee, statedb)
+	// relayers pay TOMO for masternode
+	tradingstate.SubRelayerFee(originOrder.ExchangeAddress, common.RelayerCancelFee, statedb)
 	switch originOrder.Side {
 	case tradingstate.Ask:
-		tradingstate.SubTokenBalance(order.UserAddress, tokenCancelFee, order.BaseToken, statedb)
+		// users pay token (which they have) for relayer
+		tradingstate.SubTokenBalance(originOrder.UserAddress, tokenCancelFee, originOrder.BaseToken, statedb)
+		tradingstate.AddTokenBalance(originOrder.ExchangeAddress, tokenCancelFee, originOrder.BaseToken, statedb)
 	case tradingstate.Bid:
-		tradingstate.SubTokenBalance(order.UserAddress, tokenCancelFee, order.QuoteToken, statedb)
-=======
-	// relayers pay TOMO for masternode
-	tomox_state.SubRelayerFee(originOrder.ExchangeAddress, common.RelayerCancelFee, statedb)
-	switch originOrder.Side {
-	case tomox_state.Ask:
 		// users pay token (which they have) for relayer
-		tomox_state.SubTokenBalance(originOrder.UserAddress, tokenCancelFee, originOrder.BaseToken, statedb)
-		tomox_state.AddTokenBalance(originOrder.ExchangeAddress, tokenCancelFee, originOrder.BaseToken, statedb)
-	case tomox_state.Bid:
-		// users pay token (which they have) for relayer
-		tomox_state.SubTokenBalance(originOrder.UserAddress, tokenCancelFee, originOrder.QuoteToken, statedb)
-		tomox_state.AddTokenBalance(originOrder.ExchangeAddress, tokenCancelFee, originOrder.QuoteToken, statedb)
->>>>>>> 94649af6
+		tradingstate.SubTokenBalance(originOrder.UserAddress, tokenCancelFee, originOrder.QuoteToken, statedb)
+		tradingstate.AddTokenBalance(originOrder.ExchangeAddress, tokenCancelFee, originOrder.QuoteToken, statedb)
 	default:
 	}
 	masternodeOwner := statedb.GetOwner(coinbase)
