// Copyright 2015 The go-ethereum Authors
// This file is part of the go-ethereum library.
//
// The go-ethereum library is free software: you can redistribute it and/or modify
// it under the terms of the GNU Lesser General Public License as published by
// the Free Software Foundation, either version 3 of the License, or
// (at your option) any later version.
//
// The go-ethereum library is distributed in the hope that it will be useful,
// but WITHOUT ANY WARRANTY; without even the implied warranty of
// MERCHANTABILITY or FITNESS FOR A PARTICULAR PURPOSE. See the
// GNU Lesser General Public License for more details.
//
// You should have received a copy of the GNU Lesser General Public License
// along with the go-ethereum library. If not, see <http://www.gnu.org/licenses/>.

package tests

import (
	"encoding/hex"
	"encoding/json"
	"fmt"
	"math/big"
	"strings"

	"github.com/ethereum/go-ethereum/common"
	"github.com/ethereum/go-ethereum/common/hexutil"
	"github.com/ethereum/go-ethereum/common/math"
	"github.com/ethereum/go-ethereum/core"
	"github.com/ethereum/go-ethereum/core/state"
	"github.com/ethereum/go-ethereum/core/types"
	"github.com/ethereum/go-ethereum/core/vm"
	"github.com/ethereum/go-ethereum/crypto"
	"github.com/ethereum/go-ethereum/crypto/sha3"
	"github.com/ethereum/go-ethereum/ethdb"
	"github.com/ethereum/go-ethereum/params"
	"github.com/ethereum/go-ethereum/rlp"
)

// StateTest checks transaction processing without block context.
// See https://github.com/ethereum/EIPs/issues/176 for the test format specification.
type StateTest struct {
	json stJSON
}

// StateSubtest selects a specific configuration of a General State Test.
type StateSubtest struct {
	Fork  string
	Index int
}

func (t *StateTest) UnmarshalJSON(in []byte) error {
	return json.Unmarshal(in, &t.json)
}

type stJSON struct {
	Env  stEnv                    `json:"env"`
	Pre  core.GenesisAlloc        `json:"pre"`
	Tx   stTransaction            `json:"transaction"`
	Out  hexutil.Bytes            `json:"out"`
	Post map[string][]stPostState `json:"post"`
}

type stPostState struct {
	Root    common.UnprefixedHash `json:"hash"`
	Logs    common.UnprefixedHash `json:"logs"`
	Indexes struct {
		Data  int `json:"data"`
		Gas   int `json:"gas"`
		Value int `json:"value"`
	}
}

//go:generate gencodec -type stEnv -field-override stEnvMarshaling -out gen_stenv.go

type stEnv struct {
	Coinbase   common.Address `json:"currentCoinbase"   gencodec:"required"`
	Difficulty *big.Int       `json:"currentDifficulty" gencodec:"required"`
	GasLimit   uint64         `json:"currentGasLimit"   gencodec:"required"`
	Number     uint64         `json:"currentNumber"     gencodec:"required"`
	Timestamp  uint64         `json:"currentTimestamp"  gencodec:"required"`
}

type stEnvMarshaling struct {
	Coinbase   common.UnprefixedAddress
	Difficulty *math.HexOrDecimal256
	GasLimit   math.HexOrDecimal64
	Number     math.HexOrDecimal64
	Timestamp  math.HexOrDecimal64
}

//go:generate gencodec -type stTransaction -field-override stTransactionMarshaling -out gen_sttransaction.go

type stTransaction struct {
	GasPrice   *big.Int `json:"gasPrice"`
	Nonce      uint64   `json:"nonce"`
	To         string   `json:"to"`
	Data       []string `json:"data"`
	GasLimit   []uint64 `json:"gasLimit"`
	Value      []string `json:"value"`
	PrivateKey []byte   `json:"secretKey"`
}

type stTransactionMarshaling struct {
	GasPrice   *math.HexOrDecimal256
	Nonce      math.HexOrDecimal64
	GasLimit   []math.HexOrDecimal64
	PrivateKey hexutil.Bytes
}

// Subtests returns all valid subtests of the test.
func (t *StateTest) Subtests() []StateSubtest {
	var sub []StateSubtest
	for fork, pss := range t.json.Post {
		for i := range pss {
			sub = append(sub, StateSubtest{fork, i})
		}
	}
	return sub
}

// Run executes a specific subtest.
func (t *StateTest) Run(subtest StateSubtest, vmconfig vm.Config) (*state.StateDB, error) {
	config, ok := Forks[subtest.Fork]
	if !ok {
		return nil, UnsupportedForkError{subtest.Fork}
	}
	block := t.genesis(config).ToBlock(nil)
	db, _ := ethdb.NewMemDatabase()
	statedb := MakePreState(db, t.json.Pre)

	post := t.json.Post[subtest.Fork][subtest.Index]
	msg, err := t.json.Tx.toMessage(post)
	if err != nil {
		return nil, err
	}
	context := core.NewEVMContext(msg, block.Header(), nil, &t.json.Env.Coinbase)
	context.GetHash = vmTestBlockHash
	evm := vm.NewEVM(context, statedb, config, vmconfig)

	gaspool := new(core.GasPool)
	gaspool.AddGas(block.GasLimit())
	snapshot := statedb.Snapshot()
<<<<<<< HEAD
=======

>>>>>>> 52396692
	coinbase := &t.json.Env.Coinbase
	if _, _, _, err := core.ApplyMessage(evm, msg, gaspool, *coinbase); err != nil {
		statedb.RevertToSnapshot(snapshot)
	}
	if logs := rlpHash(statedb.Logs()); logs != common.Hash(post.Logs) {
		return statedb, fmt.Errorf("post state logs hash mismatch: got %x, want %x", logs, post.Logs)
	}
	root, _ := statedb.Commit(config.IsEIP158(block.Number()))
	if root != common.Hash(post.Root) {
		return statedb, fmt.Errorf("post state root mismatch: got %x, want %x", root, post.Root)
	}
	return statedb, nil
}

func (t *StateTest) gasLimit(subtest StateSubtest) uint64 {
	return t.json.Tx.GasLimit[t.json.Post[subtest.Fork][subtest.Index].Indexes.Gas]
}

func MakePreState(db ethdb.Database, accounts core.GenesisAlloc) *state.StateDB {
	sdb := state.NewDatabase(db)
	statedb, _ := state.New(common.Hash{}, sdb)
	for addr, a := range accounts {
		statedb.SetCode(addr, a.Code)
		statedb.SetNonce(addr, a.Nonce)
		statedb.SetBalance(addr, a.Balance)
		for k, v := range a.Storage {
			statedb.SetState(addr, k, v)
		}
	}
	// Commit and re-open to start with a clean state.
	root, _ := statedb.Commit(false)
	statedb, _ = state.New(root, sdb)
	return statedb
}

func (t *StateTest) genesis(config *params.ChainConfig) *core.Genesis {
	return &core.Genesis{
		Config:     config,
		Coinbase:   t.json.Env.Coinbase,
		Difficulty: t.json.Env.Difficulty,
		GasLimit:   t.json.Env.GasLimit,
		Number:     t.json.Env.Number,
		Timestamp:  t.json.Env.Timestamp,
		Alloc:      t.json.Pre,
	}
}

func (tx *stTransaction) toMessage(ps stPostState) (core.Message, error) {
	// Derive sender from private key if present.
	var from common.Address
	if len(tx.PrivateKey) > 0 {
		key, err := crypto.ToECDSA(tx.PrivateKey)
		if err != nil {
			return nil, fmt.Errorf("invalid private key: %v", err)
		}
		from = crypto.PubkeyToAddress(key.PublicKey)
	}
	// Parse recipient if present.
	var to *common.Address
	if tx.To != "" {
		to = new(common.Address)
		if err := to.UnmarshalText([]byte(tx.To)); err != nil {
			return nil, fmt.Errorf("invalid to address: %v", err)
		}
	}

	// Get values specific to this post state.
	if ps.Indexes.Data > len(tx.Data) {
		return nil, fmt.Errorf("tx data index %d out of bounds", ps.Indexes.Data)
	}
	if ps.Indexes.Value > len(tx.Value) {
		return nil, fmt.Errorf("tx value index %d out of bounds", ps.Indexes.Value)
	}
	if ps.Indexes.Gas > len(tx.GasLimit) {
		return nil, fmt.Errorf("tx gas limit index %d out of bounds", ps.Indexes.Gas)
	}
	dataHex := tx.Data[ps.Indexes.Data]
	valueHex := tx.Value[ps.Indexes.Value]
	gasLimit := tx.GasLimit[ps.Indexes.Gas]
	// Value, Data hex encoding is messy: https://github.com/ethereum/tests/issues/203
	value := new(big.Int)
	if valueHex != "0x" {
		v, ok := math.ParseBig256(valueHex)
		if !ok {
			return nil, fmt.Errorf("invalid tx value %q", valueHex)
		}
		value = v
	}
	data, err := hex.DecodeString(strings.TrimPrefix(dataHex, "0x"))
	if err != nil {
		return nil, fmt.Errorf("invalid tx data %q", dataHex)
	}
	msg := types.NewMessage(from, to, tx.Nonce, value, gasLimit, tx.GasPrice, data, true, nil)
	return msg, nil
}

func rlpHash(x interface{}) (h common.Hash) {
	hw := sha3.NewKeccak256()
	rlp.Encode(hw, x)
	hw.Sum(h[:0])
	return h
}<|MERGE_RESOLUTION|>--- conflicted
+++ resolved
@@ -141,10 +141,7 @@
 	gaspool := new(core.GasPool)
 	gaspool.AddGas(block.GasLimit())
 	snapshot := statedb.Snapshot()
-<<<<<<< HEAD
-=======
-
->>>>>>> 52396692
+
 	coinbase := &t.json.Env.Coinbase
 	if _, _, _, err := core.ApplyMessage(evm, msg, gaspool, *coinbase); err != nil {
 		statedb.RevertToSnapshot(snapshot)
