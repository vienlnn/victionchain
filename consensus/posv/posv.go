--- conflicted
+++ resolved
@@ -228,7 +228,6 @@
 	signFn clique.SignerFn // Signer function to authorize hashes with
 	lock   sync.RWMutex    // Protects the signer fields
 
-<<<<<<< HEAD
 	BlockSigners          *lru.Cache
 	HookReward            func(chain consensus.ChainReader, state *state.StateDB, header *types.Header) (error, map[string]interface{})
 	HookPenalty           func(chain consensus.ChainReader, blockNumberEpoc uint64) ([]common.Address, error)
@@ -236,15 +235,7 @@
 	HookValidator         func(header *types.Header, signers []common.Address) ([]byte, error)
 	HookVerifyMNs         func(header *types.Header, signers []common.Address) error
 	GetTomoXService       func() *tomox.TomoX
-=======
-	BlockSigners               *lru.Cache
-	HookReward                 func(chain consensus.ChainReader, state *state.StateDB, header *types.Header) (error, map[string]interface{})
-	HookPenalty                func(chain consensus.ChainReader, blockNumberEpoc uint64) ([]common.Address, error)
 	HookGetSignersFromContract func(blockHash common.Hash) ([]common.Address, error)
-	HookPenaltyTIPSigning      func(chain consensus.ChainReader, header *types.Header, candidate []common.Address) ([]common.Address, error)
-	HookValidator              func(header *types.Header, signers []common.Address) ([]byte, error)
-	HookVerifyMNs              func(header *types.Header, signers []common.Address) error
->>>>>>> 4d881720
 }
 
 // New creates a PoSV proof-of-stake-voting consensus engine with the initial
