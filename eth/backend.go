--- conflicted
+++ resolved
@@ -302,20 +302,14 @@
 			rewards := make(map[string]interface{})
 			if number > 0 && number-rCheckpoint > 0 && foundationWalletAddr != (common.Address{}) {
 				start := time.Now()
-<<<<<<< HEAD
 				// Get signers in blockSigner smartcontract.
-=======
->>>>>>> 943c0706
 				// Get reward inflation.
 				chainReward := new(big.Int).Mul(new(big.Int).SetUint64(chain.Config().Posv.Reward), new(big.Int).SetUint64(params.Ether))
 				chainReward = rewardInflation(chainReward, number, common.BlocksPerYear)
 
 				totalSigner := new(uint64)
-<<<<<<< HEAD
-				signers, err := contracts.GetRewardForCheckpoint(chain, number, rCheckpoint, totalSigner, canonicalState)
-=======
 				signers, err := contracts.GetRewardForCheckpoint(c, chain, number, rCheckpoint, totalSigner)
->>>>>>> 943c0706
+
 				log.Debug("Time Get Signers", "block", header.Number.Uint64(), "time", common.PrettyDuration(time.Since(start)))
 				if err != nil {
 					log.Crit("Fail to get signers for reward checkpoint", "error", err)
